--- conflicted
+++ resolved
@@ -60,13 +60,8 @@
     flood_after: 2                    # switch to flood after N attempts
     ack_timeout: 8                    # increased from 3 to 8 seconds
     send_timeout: 0                   # 0 = use dynamic timeout from library
-<<<<<<< HEAD
-    inter_packet_delay: 0.5           # seconds between packets
-    max_packet_size: 150              # adjust if you see messages cut off
-=======
     inter_packet_delay: 3             # seconds between packets
     max_packet_size: 150              # calculated: 184 (MAX_PACKET_PAYLOAD) - 9 (headers) - 15 (encryption padding)
->>>>>>> 91d1464d
   cli:
     socket: "/tmp/mesh-citadel-cli.sock"
 
