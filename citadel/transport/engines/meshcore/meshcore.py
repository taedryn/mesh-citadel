import asyncio
from datetime import datetime, UTC, timedelta
from dateutil.parser import parse as dateparse
import hashlib
import json
import logging
from meshcore import MeshCore, EventType
from serial import SerialException
import time
import traceback
from zoneinfo import ZoneInfo

from citadel.auth.permissions import PermissionLevel
from citadel.commands.processor import CommandProcessor
from citadel.logging_lock import AsyncLoggingLock
from citadel.message.manager import format_timestamp
from citadel.room.room import SystemRoomIDs
from citadel.transport.engines.meshcore.util import MessageDeduplicator, AdvertScheduler
from citadel.transport.packets import FromUser, FromUserType, ToUser
from citadel.transport.parser import TextParser
from citadel.transport.engines.meshcore.contacts import ContactManager
from citadel.workflows.base import WorkflowState, WorkflowContext
from citadel.workflows import registry as workflow_registry

log = logging.getLogger(__name__)


class MeshCoreTransportEngine:
    def __init__(self, session_mgr, config, db):
        self.session_mgr = session_mgr
        self.config = config
        self.mc_config = config.transport.get("meshcore", {})
        self.db = db
        self.command_processor = CommandProcessor(config, db, session_mgr)
        self.dedupe = MessageDeduplicator()
        self.text_parser = TextParser()
        self.contact_manager = None
        self.meshcore = None
        self._running = False
        self.tasks = []
        self.subs = []
        self.listeners = {}
        self._event_loop = None
        self._acks = {}

    #------------------------------------------------------------
    # process lifecycle controls
    #------------------------------------------------------------
    async def start(self):
        try:
            # Store the event loop for later use in threadsafe operations
            self._event_loop = asyncio.get_running_loop()

            await self.start_meshcore()
            self.contact_manager = ContactManager(self.meshcore,
                                                  self.db, self.config)
            await self.contact_manager.start()
            await self._register_event_handlers()
            self._setup_session_notifications()
            self._running = True
            log.info(f"MeshCore device connected")
        except SerialException as e:
            log.error(f"Serial connection failed: {e}")
            raise
        except OSError as e:
            log.error(f"OS error during connection: {e}")
            raise
        except Exception as e:
            log.error(f"Unexpected startup error: {e}")
            traceback.print_exc()
            raise

    async def start_meshcore(self):
        mc_config = self.mc_config

        serial_port = mc_config.get("serial_port", "/dev/ttyUSB0")
        baud_rate = mc_config.get("baud_rate", 115200)

        # radio settings default to US Recommended settings, if not
        # otherwise set in the config file
        frequency = mc_config.get("frequency", 910.525)
        bandwidth = mc_config.get("bandwidth", 62.5)
        spreading_factor = mc_config.get("spreading_factor", 7)
        coding_rate = mc_config.get("coding_rate", 5)
        tx_power = mc_config.get("tx_power", 22)
        node_name = mc_config.get("name", "Mesh-Citadel BBS")
        multi_acks = mc_config.get("multi_acks", True)

        log.info(f"Connecting MeshCore transport at {serial_port}")
        debug = False
        if log.getEffectiveLevel() <= logging.DEBUG:
            debug = True
        mc = await MeshCore.create_serial(serial_port, baud_rate, debug=debug)

        now = int(time.time())
        log.info(f"Setting MeshCore node time to {now}")
        result = await mc.commands.set_time(now)
        from citadel.transport.manager import TransportError
        if result.type == EventType.ERROR:
            log.warning(f"Unable to sync time: {result.payload}")

        log.info(f"Setting MeshCore frequency to {frequency} MHz")
        log.info(f"Setting MeshCore bandwidth to {bandwidth} kHz")
        log.info(f"Setting MeshCore spreading factor to {spreading_factor}")
        log.info(f"Setting MeshCore coding rate to {coding_rate}")
        result = await mc.commands.set_radio(
            frequency,
            bandwidth,
            spreading_factor,
            coding_rate
        )
        if result.type == EventType.ERROR:
            raise TransportError(f"Unable to set radio parameters: {result.payload}")

        log.info(f"Setting MeshCore TX power to {tx_power} dBm")
        result = await mc.commands.set_tx_power(tx_power)
        if result.type == EventType.ERROR:
            raise TransportError(f"Unable to set TX power: {result.payload}")

        log.info(f"Setting MeshCore node name to '{node_name}'")
        result = await mc.commands.set_name(node_name)
        if result.type == EventType.ERROR:
            raise TransportError(f"Unable to set node name: {result.payload}")

        if multi_acks:
            log.info(f"Setting MeshCore multi-acks to '{multi_acks}'")
            result = await mc.commands.set_multi_acks(multi_acks)
            if result.type == EventType.ERROR:
                raise TransportError(f"Unable to set multi-acks: {result.payload}")

        log.info("Ensuring contacts")
        result = await mc.ensure_contacts()
        if not result:
            raise(TransportError(f"Unable to ensure contacts: {result.payload}"))
        log.info("Gathering device information")
        result = await mc.commands.send_device_query()
        if result.type == EventType.ERROR:
            raise TransportError(f"Unable to get device info: {result.payload}")
        else:
            log.info(f"Self-info returned: {mc.self_info}")
            #info = result.payload
            #log.info(f"Device is running firmware {info['ver']}, built {info['fw_build']}")
            #cm = mc_config.get('contact_manager', {})
            #config_max = cm.get('max_device_contacts', 0)
            #device_max = info['max_contacts']
            #log.info(f"Device can hold {device_max} contacts ({config_max} is configured)")
        self.scheds = []
        # set up adverts, one right now, then every N hours (config.yaml)
        scheduler = AdvertScheduler(self.config, mc)
        self.scheds.append(scheduler)
        self.tasks.append(self._create_monitored_task(scheduler.interval_advert(), f"advert_scheduler_{len(self.scheds)}"))
        self.meshcore = mc

        # Set up the appropriate send method based on what's available
        self._setup_send_method()

    def _setup_send_method(self):
        """Set up the appropriate send method with config applied."""
        # Get configuration values once at startup
        max_attempts = self.mc_config.get("max_retries", 3)
        max_flood_attempts = self.mc_config.get("max_flood_attempts", 3)
        flood_after = self.mc_config.get("flood_after", 2)
        send_timeout = self.mc_config.get("send_timeout", 0)

        # Check if send_msg_with_retry is available
        try:
            # Test if the method exists by accessing it (don't call it)
            _ = self.meshcore.commands.send_msg_with_retry

            # Create a wrapper function with config pre-applied
            async def send_with_retry(node_id, chunk):
                return await self.meshcore.commands.send_msg_with_retry(
                    node_id,
                    chunk,
                    max_attempts=max_attempts,
                    max_flood_attempts=max_flood_attempts,
                    flood_after=flood_after,
                    timeout=send_timeout
                )
            self.send_msg = send_with_retry
            log.info(f"Using send_msg_with_retry with max_attempts={max_attempts}, ack_timeout={self.mc_config.get('ack_timeout', 8)}s")

        except AttributeError:
            # Implement manual retry wrapper
            async def send_with_manual_retry(node_id, chunk):
                result = None
                for attempt in range(max_attempts):
                    try:
                        result = await self.meshcore.commands.send_msg(node_id, chunk)
                        if result and result.type != EventType.ERROR:
                            break
                        log.debug(f"Send attempt {attempt + 1} failed with error: {result.payload if result else 'No result'}")
                    except (OSError, SerialException) as e:
                        log.debug(f"Send attempt {attempt + 1} raised {type(e).__name__}: {e}")
                    if attempt < max_attempts - 1:
                        await asyncio.sleep(1.0)  # Wait 1 second before retry
                return result

            self.send_msg = send_with_manual_retry
            log.debug("send_msg_with_retry not available, using manual retry wrapper")

    def _create_monitored_task(self, coro, name="unnamed"):
        try:
            loop = asyncio.get_running_loop()
            task = loop.create_task(coro)
            task.add_done_callback(lambda t: self._handle_task_exception(t, name))
            log.debug(f"Created async task for {name}")
            return task
        except RuntimeError:
            # in a thread — use stored event loop for thread-safe execution
            if self._event_loop is None:
                log.error(f"Cannot run {name} threadsafe: no stored event loop")
                return None

            log.debug(f"Running {name} threadsafe using stored event loop")
            future = asyncio.run_coroutine_threadsafe(coro, self._event_loop)

            # Attach a callback to handle exceptions
            def on_done(fut):
                try:
                    fut.result()
                except Exception as e:
                    self._handle_task_exception(fut, name)
            future.add_done_callback(on_done)
            log.debug(f"Successfully scheduled {name} for threadsafe execution")
            return future

    def _handle_task_exception(self, task, name: str):
        """Handle exceptions from fire-and-forget tasks (asyncio.Task
        or concurrent.futures.Future)."""
        try:
            if hasattr(task, 'cancelled') and task.cancelled():
                log.debug(f"Fire-and-forget task '{name}' cancelled")
                return

            if hasattr(task, 'exception'):
                exc = task.exception()
                if exc:
                    log.exception(f"Fire-and-forget task '{name}' failed: {exc}")
                else:
                    log.debug(f"Task '{name}' completed successfully")
            else:
                log.debug(f"Task '{name}' completed")
        except Exception as e:
            log.error(f"Error handling task exception for '{name}': {e}")

    async def stop(self):
        if self._running:
            for sched in self.scheds:
                sched.stop()
            for task in self.tasks:
                task.cancel()
                await task
            for listener in self.listeners.values():
                listener.cancel()
                await listener
            for sub in self.subs:
                self.meshcore.unsubscribe(sub)
            if self.meshcore:
                # TODO: figure out exceptions for this
                self.meshcore.stop()
                await self.meshcore.stop_auto_message_fetching()
                await self.meshcore.disconnect()
                log.info("MeshCore transport shut down")
            self._running = False
        else:
            log.warning("MeshCoreTransport.stop() called when already stopped")

    #------------------------------------------------------------
    # communication methods
    #------------------------------------------------------------

    async def send_to_node(self, node_id: str, username: str, message: str | ToUser | list):
        """Send a message to a mesh node via MeshCore. Returns False if
        the message couldn't be sent."""
        # TODO: probably need to handle ToUser packets more intelligently than
        # this
        if isinstance(message, ToUser):
            if message.message:
                log.debug("Formatting BBS message")
                text = self.format_message(message.message)
            else:
                text = message.text
        else:
            text = message
        # Get configured packet size (calculated from MeshCore packet structure)
        max_packet_length = self.mc_config.get("max_packet_size", 140)

        chunks = self._chunk_message(text, max_packet_length)
        inter_packet_delay = self.mc_config.get("inter_packet_delay", 0.5)
        for chunk in chunks:
            sent = await self._send_packet(username, node_id, chunk)
            await asyncio.sleep(inter_packet_delay)
        return sent

    #------------------------------------------------------------
    # communication helpers
    #------------------------------------------------------------

    def format_message(self, message) -> str:
        utc_timestamp = dateparse(message.timestamp)
        timestamp = format_timestamp(self.config, utc_timestamp)
        to_str = ""
        if message.recipient:
            to_str = f" To: {message.recipient}"
        header = f"[{message.id}] From: {message.display_name} ({message.sender}){to_str} - {timestamp}"
        content = "[Message from blocked sender]" if message.blocked else message.content
        return f"{header}\n{content}"

    async def _send_packet(self, username, node_id, chunk) -> bool:
        """Send a single packet to a node. This assumes that the packet
        is a safe size to send. Blocks until the ack has been
        received."""
        log.debug(f'Sending packet to {username} at {node_id}: {len(chunk)} bytes, content: "{chunk[:50]}..."')

        # Use the pre-configured send method
        result = await self.send_msg(node_id, chunk)

        if result and result.type == EventType.ERROR:
            log.error(f"Error sending '{chunk[:50]}...' to {username} at {node_id}! {result.payload}")
            return False
        elif not result:
            log.error(f"Failed to send '{chunk[:50]}...' to {username} at {node_id}")
            return False

        # Wait for ACK with the configured timeout
        exp_ack = result.payload["expected_ack"].hex()
        ack_timeout = self.mc_config.get("ack_timeout", 8)  # Increased from 5 to 8 seconds
        log.debug(f"Waiting for ACK {exp_ack} with timeout {ack_timeout}s")

        ack = await self.get_ack(exp_ack, ack_timeout)

        if ack:
            log.debug(f"✅ ACK received for packet to {node_id}")
            return True

        # Log ACK timeout for debugging (this is normal in mesh communication)
        log.debug(f"❌ ACK timeout ({ack_timeout}s) for packet '{chunk[:30]}...' to {username} at {node_id}")
        return False

    def _chunk_message(self, message, max_packet_length):
        """split the message into appropriately sized chunks.  returns a list
        of strings."""
        if message:
            if isinstance(message, list):
                log.error(f"Don't know how to split '{message}'")
                return ["Oops, check the log"]
            words = message.split(" ")
        else:
            return ""

        approx_chunks = len(message) / max_packet_length
        if approx_chunks >= 10:
            max_packet_length -= len('[xx/xx]')
        else:
            max_packet_length -= len('[x/x]')
        chunks = []
        chunk = []
        chunk_size = 0
        for word in words:
            wordlen = len(word)
            if chunk_size + wordlen + 1 < max_packet_length:
                chunk.append(word)
                chunk_size += wordlen + 1
            else:
                chunks.append(" ".join(chunk))
                chunk = [word]
                chunk_size = wordlen + 1

        if len(chunk) > 0:
            chunks.append(" ".join(chunk))

        if approx_chunks > 1:
            len_chunks = len(chunks)
            for i in range(len_chunks):
                chunks[i] += f'[{i+1}/{len_chunks}]'
        return chunks

    async def get_ack(self, code: str, timeout: int=10) -> bool:
        """Await this function to see if a named ack has been received.
        Returns True or False."""
        i = 0
        while True:
            if i > timeout:
                return False
            if code in self._acks:
                del self._acks[code]
                return True
            await asyncio.sleep(1)
            i += 1

    #------------------------------------------------------------
    # bbs event handlers
    #------------------------------------------------------------

    async def start_bbs_listener(self, session_id):
        if session_id in self.listeners:
            return  # Already listening

        async def listen():
            log.info(f'Starting BBS listener for "{session_id}"')
            while True:
                try:
                    # Check if session still exists (defensive programming)
                    state = self.session_mgr.get_session_state(session_id)
                    if not state:
                        log.info(f'Session {session_id} no longer exists, terminating BBS listener')
                        break

                    log.debug(f'Waiting for BBS msgs for {session_id}')
                    message = await state.msg_queue.get()
                    if isinstance(message, list):
                        log.debug('BBS message is a LIST')
                    else:
                        log.debug('BBS message is NOT a list')
                    log.debug(f'Received BBS msg for {session_id}: {message}')

                    if isinstance(message, list):
                        for msg in message:
                            success = await self.send_to_node(
                                state.node_id,
                                state.username,
                                msg
                            )
                            if not success:
                                reading_msg = False
                                if msg.message:
                                    reading_msg = msg.message.id
                                return await self.disconnect(
                                    session_id,
                                    reading_msg=reading_msg
                                )
                    else:
                        success = await self.send_to_node(
                            state.node_id,
                            state.username,
                            message
                        )
                        if not success:
                            reading_msg = False
                            if message.message:
                                reading_msg = message.message.id
                            return await self.disconnect(
                                session_id,
                                reading_msg=reading_msg
                            )

                except asyncio.CancelledError:
                    log.debug(f'BBS listener for {session_id} cancelled')
                    break
                except Exception as e:
                    log.error(f"Error in listener for {session_id}: {e}")
                    # Check if session still exists before trying to send error
                    if self.session_mgr.get_session_state(session_id):
                        await self.send_to_node(state.node_id,
                                                state.username, f"ERROR: {e}\n")
                    else:
                        log.info(f'Session {session_id} expired during error handling, terminating listener')
                        break

            log.info(f'BBS listener for {session_id} terminated')

        task = self._create_monitored_task(listen(), f"bbs_listener_{session_id}")
        self.listeners[session_id] = task

    #------------------------------------------------------------
    # meshcore event handlers
    #------------------------------------------------------------

    async def _register_event_handlers(self):
        try:
            self.subs.append(self.meshcore.subscribe(
                EventType.CONTACT_MSG_RECV,
                self.safe_handler(self._handle_mc_message)
            ))
            self.subs.append(self.meshcore.subscribe(
                EventType.ADVERTISEMENT,
                self.safe_handler(self.contact_manager.handle_advert)
            ))
            self.subs.append(self.meshcore.subscribe(
                EventType.NEW_CONTACT,
                self.safe_handler(self.contact_manager.handle_advert)
            ))
            self.subs.append(self.meshcore.subscribe(
                EventType.ACK,
                self.safe_handler(self._handle_acks)
            ))
            await self.meshcore.start_auto_message_fetching()
            log.debug("Event subscriptions registered")
        except Exception as e:
            log.error(f"Failed to register handlers: {e}")
            raise

    def safe_handler(self, handler):
        async def wrapper(*args, **kwargs):
            try:
                await handler(*args, **kwargs)
            except Exception as e:
                log.exception(f"Handler {handler.__name__} crashed: {e}")
        return wrapper

    async def _handle_acks(self, event):
<<<<<<< HEAD
        """Handle incoming ACKs, putting them into self._acks.  Use
        self.get_ack() to see if an ack has arrived."""
        import pdb; pdb.set_trace()
=======
        """Cache received acks in self._acks.  Check for received acks with
        await self.get_ack()."""
        if hasattr(event, 'payload') and 'code' in event.payload:
            code = event.payload['code']
            log.debug(f'Received an ACK with code {code}')
            now = datetime.now(UTC)
            if code in self._acks:
                if (now - self._acks[code]).seconds > 20:
                    self._acks[code] = datetime.now(UTC)
            else:
                self._acks[code] = datetime.now(UTC)
        else:
            log.warning(f'Received an ACK without a code: {result.payload}')
>>>>>>> 9df6d1cb

    async def _handle_mc_message(self, event):
        """Handle incoming messages with comprehensive exception protection."""
        try:
            log.debug(f"Received message event: {event}")
            await self._process_mc_message_safe(event)
        except Exception as e:
            log.exception(f"CRITICAL: Message handler exception - event subscription preserved: {e}")
            # Don't re-raise - that would break the subscription
            # Try to send error message if we can extract basic info
            try:
                if hasattr(event, 'payload') and isinstance(event.payload, dict) and 'pubkey_prefix' in event.payload:
                    node_id = event.payload['pubkey_prefix']
                    session_id = self.session_mgr.get_session_by_node_id(node_id)
                    if session_id:
                        state = self.session_mgr.get_session_state(session_id)
                        success = await self.send_to_node(
                            node_id,
                            state.username,
                            "System temporarily unavailable. Please try later."
                        )
                        if success:
                            log.info(f"Sent error message to node {node_id}")
                        else:
                            log.warning(f"Unable to send system down msg to {node_id} (failed to get ACK)")
            except Exception as recovery_error:
                log.exception(f"Failed to send error message to user: {recovery_error}")

    async def _process_mc_message_safe(self, event):
        """The actual message processing logic, separated for better error handling."""
        # Extract and validate event data
        try:
            data = event.payload
            node_id = data['pubkey_prefix']
            text = data['text']
        except (KeyError, AttributeError, TypeError) as e:
            log.error(f"Malformed message event - missing required fields: {e}")
            return

        # Check for duplicates with error handling
        try:
            if await self.dedupe.is_duplicate(node_id, text):
                log.debug(f'Duplicate message from {node_id}, skipping')
                return
        except Exception as e:
            log.warning(f"Deduplication check failed for {node_id}: {e} - continuing with processing")

        # Session management with error handling
        try:
            session_id = self.session_mgr.get_session_by_node_id(node_id)
            is_new_session = (session_id is None)
            if is_new_session:
                session_id = self.session_mgr.create_session(node_id)
                await self.start_bbs_listener(session_id)
        except Exception as e:
            log.exception(f"Session management failed for {node_id}")
            return  # Can't proceed without session

        # Authentication and workflow processing
        try:
            username = await self._node_has_password_cache(node_id)

            wf_state = self.session_mgr.get_workflow(session_id)

            if wf_state:
                packet = FromUser(
                    session_id=session_id,
                    payload_type=FromUserType.WORKFLOW_RESPONSE,
                    payload=text
                )
            elif username:

                await self.touch_password_cache(username, node_id)

                await self.set_cache_username(username, node_id)

                await self.session_mgr.mark_logged_in(session_id, True)
                self.session_mgr.mark_username(session_id, username)

                # Handle welcome back vs. regular command
                if is_new_session:
                    # This is a reconnection after timeout - send welcome back message
                    welcome_msg = f"Welcome back, {username}! You've been automatically logged in."
                    welcome_msg = await self.insert_prompt(session_id, welcome_msg)

                    inter_packet_delay = self.mc_config.get("inter_packet_delay", 0.5)
                    await asyncio.sleep(inter_packet_delay)
                    success = await self.send_to_node(
                        node_id,
                        username,
                        welcome_msg
                    )
                    if not success:
                        log.warning("No ACK when sending welcome back msg")
                        self.disconnect(session_id)

                    # For welcome back, we send them to the lobby with a prompt
                    # Any text they sent is ignored - this was just to reconnect
                    return

                # Process their command normally (existing session)
                command = self.text_parser.parse_command(text)

                packet = FromUser(
                    session_id=session_id,
                    payload_type=FromUserType.COMMAND,
                    payload=command
                )
            else:
                log.info(f'No pw cache found for {node_id}, sending to login')
                return await self._start_login_workflow(session_id, node_id)
        except Exception as e:
            log.exception(f"Authentication/workflow processing failed for {node_id}")
            try:
                success = await self.send_to_node(
                    node_id,
                    username,
                    "Authentication error. Please try again."
                )
                if not success:
                    log.warning(f"No ACK sending auth error msg to {username}")
                    self.disconnect(session_id)
            except:
                pass
            return

        # Command processing and response
        try:
            touser = await self.command_processor.process(packet)

            # pause the bbs just a moment before sending the command response
            inter_packet_delay = self.mc_config.get("inter_packet_delay", 0.5)
            await asyncio.sleep(inter_packet_delay)

            if isinstance(touser, list):
                last_msg = len(touser) - 1
                for i, msg in enumerate(touser):
                    if i == last_msg:
                        msg = await self.insert_prompt(session_id, msg)
                    success = await self.send_to_node(node_id, username, msg)
                    if not success:
                        self.disconnect(session_id)
            else:
                touser = await self.insert_prompt(session_id, touser)
                success = await self.send_to_node(node_id, username, touser)
                if not success:
                    self.disconnect(session_id)

        except Exception as e:
            log.exception(f"Command processing/response failed for {node_id}")
            try:
                msg = "Command processing error. Please try again."
                success = await self.send_to_node(node_id, username, msg)
                if not success:
                    self.disconnect(session_id)
            except:
                pass


    #------------------------------------------------------------
    # other helper methods
    #------------------------------------------------------------

    async def _start_login_workflow(self, session_id: str, node_id: str):
        """launch the user into the login workflow. this is a temporary
        workaround to use pure DMs, until there's a KISS modem style meshcore
        radio firmware available, which would enable room-server-style login
        prompts."""
        wf_state = WorkflowState(
            kind="login",
            step=1,
            data={}
        )
        self.session_mgr.set_workflow(session_id, wf_state)
        context = WorkflowContext(
            session_id=session_id,
            db=self.db,
            config=self.config,
            session_mgr=self.session_mgr,
            wf_state=wf_state
        )
        handler = workflow_registry.get("login")
        if handler:
            session_state = self.session_mgr.get_session_state(session_id)
            touser_result = await handler.start(context)
            success = await self.send_to_node(session_state.node_id,
                                              session_state.username,
                                              touser_result)
            if not success:
                self.disconnect(session_id)
            return success
        else:
            success = await self.send_to_node(
                node_id,
                "unknown",
                "Error: Login workflow not found"
            )
            if not success:
                self.disconnect(session_id)

    async def _node_has_password_cache(self, node_id: str) -> bool:
        """Check if node has valid password cache. This function forces
        password expiration such that a user must input their password at
        least every 2 weeks."""
        days = self.config.auth.get("password_cache_duration", 14)
        query = "SELECT last_pw_use, username FROM mc_passwd_cache WHERE node_id = ?"
        try:
            result = await self.db.execute(query, (node_id,))
            if result:
                dt = datetime.strptime(result[0][0], "%Y-%m-%d %H:%M:%S")
                two_weeks_ago = datetime.now() - timedelta(days=days)
                if dt < two_weeks_ago:
                    log.debug(f"Password cache for {node_id} is expired")
                    return False # cache is expired
                return result[0][1] # username, cache is valid
            log.debug(f'No passwd cache DB result: "{result}"')
            return False # has no cache at all
        except Exception as e:
            log.exception(f"Uncaught exception checking for password cache for {node_id}: {e}")
            return False

    async def set_cache_username(self, username: str, node_id: str):
        """this must be called after update_password_cache to
        completely cache a node_id's cache entry"""
        query = "UPDATE mc_passwd_cache SET username = ? WHERE node_id = ?"
        await self.db.execute(query, (username, node_id))

    async def touch_password_cache(self, username: str, node_id: str):
        """update this session to have a fresh password cache time.  the
        cache is not valid until set_cache_username is also called."""
        query = """INSERT INTO mc_passwd_cache
            (node_id, last_pw_use) VALUES (?, ?)
            ON CONFLICT(node_id) DO UPDATE SET
                last_pw_use = excluded.last_pw_use
        """
        log.debug(f"Updating MeshCore password cache for {username}")

        now = datetime.now(UTC).strftime('%Y-%m-%d %H:%M:%S')
        await self.db.execute(query, (node_id, now))

    async def remove_cache_node_id(self, node_id: str):
        """remove a node_id from the password cache.  to be used when the
        user proactively logs out, not when their session expires due
        to inactivity or connectivity errors."""
        query = "DELETE FROM mc_passwd_cache WHERE node_id = ?"
        await self.db.execute(query, (node_id,))
        log.info(f"Removed {node_id} from MC password cache")

    async def disconnect(self, session_id: str, reading_msg: int=None):
        """Disconnect the named session. To be used when messages can't be
        sent, as a way to preserve the user's experience at least a little
        bit."""
        state = self.session_mgr.get_session_state(session_id)
        node_id = state.node_id

        # cancel in-progress workflows
        workflow_state = self.session_mgr.get_workflow(session_id)
        if workflow_state:
            from citadel.workflows import registry as workflow_registry
                                          
            # Call cleanup on the workflow if it has one           
            handler = workflow_registry.get(workflow_state.kind)
            if handler and hasattr(handler, 'cleanup'):
                try:      
                    await handler.cleanup(context)
                except Exception as e:    
                    log.warning(
                        f"Error during workflow cleanup for {workflow_state.kind}: {e}")                 


        if reading_msg:
            # reset last-read message pointer for this room
            room_id = state.current_room
            room = Room(self.db, self.config, room_id)
            await room.load()
            msg_id = await room.get_last_unread_message_id(state.username)
            await room.revert_last_read(username, msg_id)

        # clean up BBS listener
        self._cleanup_bbs_listener(session_id)

        msg = "Signal lost. Disconnecting your session. Send any text to reconnect."
        self.send_to_node(state.node_id, state.username, msg)

        # cancel session
        self.session_mgr.expire_session(session_id)

    def _setup_session_notifications(self):
        """Set up session manager notification callback for logout
        messages and listener cleanup."""
        def handle_session_expiration(session_id: str, message: str):
            """Handle session expiration: send logout notification and cleanup listeners."""
            log.debug(f"Handling session expiration for {session_id}: {message}")

            try:
                state = self.session_mgr.get_session_state(session_id)
                if state and state.node_id:
                    # Send logout notification using threadsafe task creation
                    log.info(f"Sending logout notification to session {session_id}: {message}")
                    task_result = self._create_monitored_task(
                        self.send_to_node(state.node_id, state.username, message),
                        f"logout_notification_{session_id}"
                    )

                    if task_result:
                        log.info(f"Successfully scheduled logout notification for session {session_id}")
                    else:
                        log.error(f"Failed to schedule logout notification for session {session_id}")
                else:
                    log.warning(f"Cannot send logout notification - no state or node_id for session {session_id}")

                # Clean up BBS listener (critical for preventing hangs!)
                self._cleanup_bbs_listener(session_id)

            except Exception as e:
                log.exception(f"Error handling session expiration for {session_id}: {e}")
                # Still try to cleanup listener even if notification fails
                try:
                    self._cleanup_bbs_listener(session_id)
                except Exception as cleanup_error:
                    log.exception(f"Failed to cleanup listener for expired session {session_id}: {cleanup_error}")

        self.session_mgr.set_notification_callback(handle_session_expiration)

    def _cleanup_bbs_listener(self, session_id: str):
        """Cancel and remove BBS listener for a session."""
        if session_id in self.listeners:
            listener_task = self.listeners[session_id]
            log.info(f"Cancelling BBS listener for expired session {session_id}")

            # Cancel the task
            listener_task.cancel()

            # Remove from listeners dict
            del self.listeners[session_id]

            log.info(f"BBS listener cleanup completed for session {session_id}")
        else:
            log.debug(f"No BBS listener found for session {session_id} during cleanup")

    async def insert_prompt(self, session_id, touser):
        if self.session_mgr.get_workflow(session_id):
            return touser

        session_state = self.session_mgr.get_session_state(session_id)
        prompt = []
        if not session_state or not session_state.current_room:
            prompt = ["What now? (H for help)"]
        else:
            # sort out notifications. first, pending validations
            from citadel.user.user import User
            user = User(self.db, session_state.username)
            await user.load()
            query = "SELECT COUNT(*) FROM pending_validations"
            result = await self.db.execute(query, [])
            count = result[0][0]
            if count and user.permission_level >= PermissionLevel.AIDE:
                if count == 1:
                    vword = "validation"
                    isword = "is"
                else:
                    vword = "validations"
                    isword = "are"
                prompt.append(f"* There {isword} {count} {vword} to review")

            # next, notify of new mail
            from citadel.room.room import Room
            mail = Room(self.db, self.config, SystemRoomIDs.MAIL_ID)
            await mail.load()
            has_mail = await mail.has_unread_messages(session_state.username)
            if has_mail:                                                
                prompt.append("* You have unread mail")

            # Get room name
            try:
                room = Room(self.db, self.config, session_state.current_room)
                await room.load()
                room_name = room.name
            except Exception:
                room_name = f"Room {session_state.current_room}"
            prompt.append(f"In {room_name}. What now? (H for help)")
        prompt_str = "\n".join(prompt)

        if isinstance(touser, ToUser):
            if touser.message:
                touser.message.content += f'\n{prompt_str}'
            else:
                touser.text += f'\n{prompt_str}'
        elif isinstance(touser, str):
            touser += f'\n{prompt_str}'

        return touser<|MERGE_RESOLUTION|>--- conflicted
+++ resolved
@@ -500,11 +500,6 @@
         return wrapper
 
     async def _handle_acks(self, event):
-<<<<<<< HEAD
-        """Handle incoming ACKs, putting them into self._acks.  Use
-        self.get_ack() to see if an ack has arrived."""
-        import pdb; pdb.set_trace()
-=======
         """Cache received acks in self._acks.  Check for received acks with
         await self.get_ack()."""
         if hasattr(event, 'payload') and 'code' in event.payload:
@@ -518,7 +513,6 @@
                 self._acks[code] = datetime.now(UTC)
         else:
             log.warning(f'Received an ACK without a code: {result.payload}')
->>>>>>> 9df6d1cb
 
     async def _handle_mc_message(self, event):
         """Handle incoming messages with comprehensive exception protection."""
